#!/usr/bin/env python3
"""
Drand distributed randomness beacon integration for GRAIL.

Features:
- v2-first HTTP API with v1 fallbacks
- Correct chain hashes (quicknet=3s, default=30s)
- Programmatic fetch of chain info (genesis_time, period) with caching
- Robust networking (Session, retries, shuffled relays, sensible timeouts)
- Uniform schema for real & mock beacons
"""
from __future__ import annotations

import os
import json
import random
import logging
import requests
from threading import Lock
<<<<<<< HEAD

=======
#!/usr/bin/env python3
"""
Drand distributed randomness beacon integration for GRAIL.

Features:
- v2-first HTTP API with v1 fallbacks
- Correct chain hashes (quicknet=3s, default=30s)
- Programmatic fetch of chain info (genesis_time, period) with caching
- Robust networking (Session, retries, shuffled relays, sensible timeouts)
- Uniform schema for real & mock beacons
"""
from __future__ import annotations

import os
import json
import random
import logging
import requests
from threading import Lock
from typing import Any, Dict, Optional, Tuple
>>>>>>> 46c2eb71
from typing import Any, Dict, Optional, Tuple
from requests.adapters import HTTPAdapter
from urllib3.util.retry import Retry


logger = logging.getLogger(__name__)

# ──────────────────────────  RELAYS / NETWORKING  ──────────────────────────

DRAND_URLS = [
    "https://api.drand.sh",
    "https://api2.drand.sh",
    "https://api3.drand.sh",
    "https://drand.cloudflare.com",
    "https://api.drand.secureweb3.com:6875",
]

_RETRY = Retry(
    total=3,
    connect=3,
    read=3,
    backoff_factor=0.25,
    status_forcelist=(429, 502, 503, 504),
    allowed_methods={"GET"},
    raise_on_status=False,
)
_SESSION = requests.Session()
_SESSION.mount("https://", HTTPAdapter(max_retries=_RETRY))
_HEADERS = {"User-Agent": "GRAIL-drand/0.2"}

# ─────────────────────────────  CHAINS / STATE  ─────────────────────────────

# NOTE: hashes are authoritative identifiers of chains (v2 uses them in the path).
# quicknet: 3s, unchained; default: 30s, chained.
DRAND_CHAINS: Dict[str, Dict[str, Any]] = {
    "quicknet": {
        "hash": "52db9ba70e0cc0f6eaf7803dd07447a1f5477735fd3f661792ba94600c84e971",
        "description": "Fast 3-second randomness (unchained, recommended)",
        # Reasonable defaults; will be refreshed via /info on first use:
        "period": 3,
        "genesis_time": None,
    },
    "default": {
        "hash": "8990e7a9aaed2ffed73dbd7092123d6f289930540d7651336225dc172e51b2ce",
        "description": "Original 30-second chain (chained)",
        "period": 30,
        "genesis_time": None,
    },
}

DEFAULT_CHAIN = os.getenv("DRAND_CHAIN", "quicknet").strip() or "quicknet"

_current_chain = DEFAULT_CHAIN
# Cached, resolved parameters (populated lazily)
_DRAND_CHAIN_HASH: Optional[str] = None
_DRAND_GENESIS_TIME: Optional[int] = None
_DRAND_PERIOD: Optional[int] = None

# Cache chain-info lookups by chain-hash to avoid repeated /info calls
_CHAIN_INFO_CACHE: Dict[str, Dict[str, Any]] = {}

# Thread-safety for globals and mock counter
_LOCK = Lock()
_BEACON_COUNTER = 0

# ───────────────────────────────  UTILITIES  ────────────────────────────────

def _shuffle_urls() -> list[str]:
    urls = DRAND_URLS[:]
    random.shuffle(urls)
    return urls

def _get_chain_record(name: str) -> Dict[str, Any]:
    if name not in DRAND_CHAINS:
        raise ValueError(f"Unknown drand chain '{name}'. Available: {list(DRAND_CHAINS.keys())}")
    return DRAND_CHAINS[name]

def _parse_chain_info_payload(payload: Dict[str, Any]) -> Tuple[Optional[int], Optional[int]]:
    """
    Extract (genesis_time, period) from v2 or v1 /info responses.
    Be tolerant to possible key naming variants.
    """
    # Common/expected v2 keys
    gt = payload.get("genesis_time") or payload.get("genesisTime") or payload.get("genesis")  # some docs use 'genesis'
    pd = payload.get("period") or payload.get("round_time") or payload.get("roundTime")

    # Many responses encode period as seconds int; sometimes strings—normalize:
    try:
        if isinstance(pd, str):
            pd = int(pd)
    except Exception:
        pd = None

    try:
        if isinstance(gt, str):
            gt = int(gt)
    except Exception:
        gt = None

    return gt, pd

def _http_get_json(paths: list[str]) -> Optional[Dict[str, Any]]:
    """
    Try all relays × all paths (v2-first, then v1) and return first JSON payload.
    """
    for base in _shuffle_urls():
        for path in paths:
            if not path:
                continue
            url = f"{base}{path}"
            try:
                r = _SESSION.get(url, timeout=(1.5, 3.5), headers=_HEADERS)
                if r.status_code == 200:
                    try:
                        return r.json()
                    except Exception as e:
                        logger.debug(f"[Drand] JSON parse error for {url}: {e}; body[:160]={r.text[:160]!r}")
                        continue
                else:
                    logger.debug(f"[Drand] GET {url} -> HTTP {r.status_code} {r.text[:160]!r}")
            except Exception as e:
                logger.debug(f"[Drand] GET {url} error: {e}")
    return None

def _fetch_chain_info(chain_hash: str) -> Optional[Dict[str, Any]]:
    """
    Programmatically fetch chain info (genesis_time, period, pubkey…) from relays.
    Tries v2 then v1 shapes; caches on success.
    """
    if chain_hash in _CHAIN_INFO_CACHE:
        return _CHAIN_INFO_CACHE[chain_hash]

    v2_info = f"/v2/chains/{chain_hash}/info"
    v1_info = f"/{chain_hash}/info"
    # Additional v1 fallback for 'default' (some relays allow /info at root):
    root_info = "/info" if chain_hash == DRAND_CHAINS["default"]["hash"] else None

    payload = _http_get_json([v2_info, v1_info, root_info])
    if not payload:
        logger.debug(f"[Drand] chain info fetch failed for {chain_hash}")
        return None

    # Normalize core fields we care about; keep full payload for callers.
    gt, pd = _parse_chain_info_payload(payload)
    if gt is not None:
        payload["genesis_time"] = gt
    if pd is not None:
        payload["period"] = pd

    _CHAIN_INFO_CACHE[chain_hash] = payload
    return payload

def _ensure_params(refresh: bool = False) -> None:
    """
    Ensure _DRAND_CHAIN_HASH / _DRAND_GENESIS_TIME / _DRAND_PERIOD are populated.
    If refresh=True, re-fetch chain info and overwrite cached values.
    """
    global _DRAND_CHAIN_HASH, _DRAND_GENESIS_TIME, _DRAND_PERIOD

    rec = _get_chain_record(_current_chain)
    chain_hash = rec["hash"]
    if refresh or _DRAND_CHAIN_HASH != chain_hash or _DRAND_GENESIS_TIME is None or _DRAND_PERIOD is None:
        # Start with configured defaults:
        gt = rec.get("genesis_time")
        pd = rec.get("period")

        # Try to fetch live chain info to override:
        info = _fetch_chain_info(chain_hash)
        if info:
            gt_live = info.get("genesis_time")
            pd_live = info.get("period")
            if isinstance(gt_live, int) and gt_live > 0:
                gt = gt_live
            if isinstance(pd_live, int) and pd_live > 0:
                pd = pd_live

        _DRAND_CHAIN_HASH = chain_hash
        _DRAND_GENESIS_TIME = int(gt) if gt is not None else None
        _DRAND_PERIOD = int(pd) if pd is not None else None

        msg = f"[Drand] chain={_current_chain} hash={_DRAND_CHAIN_HASH} period={_DRAND_PERIOD} genesis_time={_DRAND_GENESIS_TIME}"
        if info:
            logger.info(msg + " (refreshed via /info)")
        else:
            logger.info(msg + " (using configured defaults)")

# ─────────────────────────────  PUBLIC API  ─────────────────────────────

def set_chain(chain_name: str, refresh_info: bool = True) -> None:
    """
    Switch the active drand chain. Optionally refresh chain info from relays.

    Args:
        chain_name: 'quicknet' or 'default'
        refresh_info: if True, programmatically fetch /info and update period/genesis_time
    """
    global _current_chain
    _get_chain_record(chain_name)  # validate early
    _current_chain = chain_name
    with _LOCK:
        _ensure_params(refresh=refresh_info)
    logger.info(f"Switched to drand chain '{chain_name}': {DRAND_CHAINS[chain_name]['description']}")

def get_current_chain() -> Dict[str, Any]:
    """
    Return details of the active chain, including resolved period/genesis_time if known.
    """
    _ensure_params(refresh=False)
    rec = _get_chain_record(_current_chain).copy()
    rec.update({
        "name": _current_chain,
        "hash": _DRAND_CHAIN_HASH,
        "period": _DRAND_PERIOD,
        "genesis_time": _DRAND_GENESIS_TIME,
    })
    return rec

def get_drand_beacon(round_id: Optional[int] = None, use_fallback: bool = True) -> Dict[str, Any]:
    """
    Fetch randomness from the drand network (v2-first, v1 fallback).

    Returns:
        {
            "source": "drand",
            "chain": <name>,
            "chain_hash": <hex>,
            "period": <int seconds>,
            "round": <int>,
            "randomness": <hex str>,
            "signature": <hex str | None>,
            "previous_signature": <hex str | None>,
        }
    """
    _ensure_params(refresh=False)
    if _DRAND_CHAIN_HASH is None or _DRAND_PERIOD is None:
        raise RuntimeError("Drand chain parameters not initialized")

    rid = "latest" if round_id is None else str(int(round_id))
    v2_path = f"/v2/chains/{_DRAND_CHAIN_HASH}/rounds/{rid}"
    v1_path = f"/{_DRAND_CHAIN_HASH}/public/{rid}"
    # Default chain extra fallback (root v1 path without chain hash)
    root_v1 = f"/public/{rid}" if _DRAND_CHAIN_HASH == DRAND_CHAINS["default"]["hash"] else None

    data = _http_get_json([v2_path, v1_path, root_v1])
    if not data:
        logger.warning("[Drand] All relays/paths failed to fetch beacon")
        if use_fallback:
            return get_mock_beacon()
        raise RuntimeError("drand fetch failed (all relays/paths)")

    rnd = data.get("randomness")
    rno = data.get("round")
    if rnd is None or rno is None:
        logger.debug(f"[Drand] Missing fields in response: {json.dumps(data)[:200]}")
        if use_fallback:
            return get_mock_beacon()
        raise RuntimeError("drand response missing required fields")

    logger.debug(f"[Drand-{_current_chain}] ok round={rno} rand={str(rnd)[:8]}…")
    return {
        "source": "drand",
        "chain": _current_chain,
        "chain_hash": _DRAND_CHAIN_HASH,
        "period": _DRAND_PERIOD,
        "round": int(rno),
        "randomness": str(rnd),
        "signature": data.get("signature"),
        "previous_signature": data.get("previous_signature"),
    }

def get_mock_beacon() -> Dict[str, Any]:
    """
    Fallback mock beacon for testing/development; uniform schema.
    """
    global _BEACON_COUNTER
    _ensure_params(refresh=False)
    with _LOCK:
        _BEACON_COUNTER += 1
        rno = _BEACON_COUNTER
    rnd = os.urandom(32).hex()
    logger.debug(f"[MockBeacon] round={rno} randomness={rnd[:8]}…")
    return {
        "source": "mock",
        "chain": _current_chain,
        "chain_hash": _DRAND_CHAIN_HASH,
        "period": _DRAND_PERIOD,
        "round": rno,
        "randomness": rnd,
        "signature": None,
        "previous_signature": None,
    }

def get_beacon(
    round_id: str = "latest",
    use_drand: bool = True,
    use_fallback: bool = True
) -> Dict[str, Any]:
    """
    Convenience wrapper:
      - round_id: "latest" or round number as string/int
      - use_drand=False forces mock
      - use_fallback=False raises on network errors (useful in tests)
    """
    if not use_drand:
        return get_mock_beacon()
    try:
        rid = None if str(round_id) == "latest" else int(round_id)
        return get_drand_beacon(rid, use_fallback=use_fallback)
    except Exception as e:
        logger.warning(f"[Drand] get_beacon error: {e}")
        if use_fallback:
            return get_mock_beacon()
        raise

def get_round_at_time(timestamp: int) -> int:
    """
    Compute the drand round number for a given UNIX timestamp.

    Spec nuance:
      * At t == genesis_time, the round is 1.
      * For t < genesis_time, there is no round yet -> return 0.
      * For t > genesis_time, round = 1 + floor((t - genesis_time)/period).
    """
    _ensure_params(refresh=False)
    if _DRAND_GENESIS_TIME is None or _DRAND_PERIOD is None:
        raise RuntimeError("Drand chain parameters not initialized")

    if timestamp < _DRAND_GENESIS_TIME:
        return 0
    return 1 + (timestamp - _DRAND_GENESIS_TIME) // _DRAND_PERIOD

def get_expected_round() -> Optional[int]:
    """
    Query the chain health to get the current/expected round (v2).
    Useful to clamp future-round requests.
    """
    _ensure_params(refresh=False)
    path = f"/v2/chains/{_DRAND_CHAIN_HASH}/health"
    payload = _http_get_json([path])
    if not payload:
        return None
    # health payload typically includes fields like "expected_round" or similar
    for key in ("expected_round", "expectedRound", "expected"):
        if key in payload:
            try:
                return int(payload[key])
            except Exception:
                pass
    # Some relays nest the fields
    try:
        return int(payload.get("round", {}).get("expected"))  # be liberal
    except Exception:
        return None

# ───────────────────────────────  BOOTSTRAP  ───────────────────────────────

# Honor DRAND_CHAIN env var at import time and warm up parameters.
try:
    _ensure_params(refresh=True)
except Exception as _e:
    # Don't crash imports; we will retry on first call.
    logger.debug(f"[Drand] initial chain-info refresh failed: {_e}")<|MERGE_RESOLUTION|>--- conflicted
+++ resolved
@@ -17,30 +17,6 @@
 import logging
 import requests
 from threading import Lock
-<<<<<<< HEAD
-
-=======
-#!/usr/bin/env python3
-"""
-Drand distributed randomness beacon integration for GRAIL.
-
-Features:
-- v2-first HTTP API with v1 fallbacks
-- Correct chain hashes (quicknet=3s, default=30s)
-- Programmatic fetch of chain info (genesis_time, period) with caching
-- Robust networking (Session, retries, shuffled relays, sensible timeouts)
-- Uniform schema for real & mock beacons
-"""
-from __future__ import annotations
-
-import os
-import json
-import random
-import logging
-import requests
-from threading import Lock
-from typing import Any, Dict, Optional, Tuple
->>>>>>> 46c2eb71
 from typing import Any, Dict, Optional, Tuple
 from requests.adapters import HTTPAdapter
 from urllib3.util.retry import Retry
