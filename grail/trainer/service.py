"""Trainer service: train for a window and publish a checkpoint."""

from __future__ import annotations

import logging
import time
from typing import TYPE_CHECKING, Any

import torch
from accelerate import Accelerator

from grail.shared.constants import (
    NETUID,
    TRAINER_UPLOAD_BUFFER_BLOCKS,
    WINDOW_LENGTH,
)

from .algorithms import GRPOAlgorithm, TrainingAlgorithm
from .algorithms.grpo import load_grpo_groups
from .checkpointing import publish_checkpoint
from .config import TrainingConfig
from .trust import get_trusted_miner_hotkeys

if TYPE_CHECKING:
    import bittensor as bt

    from grail.infrastructure.checkpoints import CheckpointManager

logger = logging.getLogger(__name__)


class TrainerService:
    """Coordinates algorithm epochs and checkpoint publishing.

    Optimizer and scheduler are persistent across windows to maintain
    training state. Each window is a single training step.
    """

    def __init__(
        self,
        wallet: bt.wallet,
        credentials: Any,
        checkpoint_manager: CheckpointManager,
        monitor: Any | None,
        algorithm: TrainingAlgorithm | None = None,
        config: TrainingConfig | None = None,
        *,
        train_model: Any,
        ref_model: Any,
        tokenizer: Any,
        optimizer: torch.optim.Optimizer | None = None,
        scheduler: torch.optim.lr_scheduler.LRScheduler | None = None,
        chain_manager: Any | None = None,
    ) -> None:
        self.wallet = wallet
        self.credentials = credentials
        self.checkpoint_manager = checkpoint_manager
        self.monitor = monitor
        self.algorithm = algorithm or GRPOAlgorithm()
        self.config = config or TrainingConfig()
        self.train_model = train_model
        self.ref_model = ref_model
        self.tokenizer = tokenizer
        self.chain_manager = chain_manager
        self.accelerator = Accelerator(mixed_precision="no")

        # Persistent optimizer and scheduler across windows
        self.optimizer = optimizer
        self.scheduler = scheduler

    async def train_window(self, window: int, subtensor: Any) -> bool:
        # `window` is the target (past) window for training, not the current window
        self._seed_all(window)

        # Get current block and window for monitoring context
        current_block = await subtensor.get_current_block()
        current_window = (current_block // WINDOW_LENGTH) * WINDOW_LENGTH

        # Set monitoring context for all metrics (use block_number for x-axis)
        if self.monitor:
            self.monitor.set_block_context(current_block, None)

        # Get metagraph for UID mapping
        metagraph = await subtensor.metagraph(NETUID)
        uid_by_hotkey = dict(zip(metagraph.hotkeys, metagraph.uids, strict=True))

        # Get trusted miners from chain weights
        trusted_hotkeys = await self._get_trusted_miners(subtensor)

        # Load data directly from trusted miners using shared chain manager
        groups = []
        training_skipped = False

        if not trusted_hotkeys:
            logger.warning(
                "No trusted miners for window %s; will publish unchanged checkpoint",
                window,
            )
            training_skipped = True
        else:
            groups = await load_grpo_groups(
                window,
                self.config.group_adv_sum_tolerance,
                trusted_hotkeys,
                self.credentials,
                self.chain_manager,
                uid_by_hotkey,
<<<<<<< HEAD
                self.config,
=======
                self.monitor,
>>>>>>> 82e1b2eb
            )

            if not groups:
                logger.warning(
                    "No valid GRPO groups for window %s; will publish unchanged checkpoint",
                    window,
                )
                training_skipped = True

        # Use persistent models
        model = self.train_model
        ref_model = self.ref_model
        tokenizer = self.tokenizer

        # Calculate window timing
        current_window = window + WINDOW_LENGTH
        next_window = current_window + WINDOW_LENGTH
        deadline_block = next_window - TRAINER_UPLOAD_BUFFER_BLOCKS

        # Only train if we have valid data
        epochs_completed = 0
        metrics: dict[str, Any] = {}

        if not training_skipped:
            # Ensure optimizer and scheduler are initialized
            if self.optimizer is None or self.scheduler is None:
                raise RuntimeError(
                    "Optimizer and scheduler must be initialized before training windows"
                )

            # Prepare models and optimizer for distributed training
            model, ref_model, opt = self.accelerator.prepare(
                model,
                ref_model,
                self.optimizer,
            )

            if hasattr(ref_model, "eval"):
                ref_model.eval()

            training_start = time.monotonic()

            for epoch in range(self.config.epochs):
                # Check deadline before starting epoch
                try:
                    current_block = await subtensor.get_current_block()
                    if current_block >= deadline_block:
                        logger.warning(
                            "⏰ Upload deadline reached at block %s (target: %s); "
                            "stopping training after %s/%s epochs",
                            current_block,
                            deadline_block,
                            epoch,
                            self.config.epochs,
                        )
                        if self.monitor:
                            await self.monitor.log_counter("training/deadline_hit")
                            await self.monitor.log_gauge(
                                "training/epochs_completed_before_deadline", epoch
                            )
                        break
                except Exception as e:
                    logger.warning("Failed to check deadline: %s", e)

                logger.info("Epoch %s/%s", epoch + 1, self.config.epochs)
                metrics = await self.algorithm.train_epoch(
                    model,
                    ref_model,
                    tokenizer,
                    groups,
                    opt,
                    self.accelerator,
                    self.monitor,
                    window,
                    self.config,
                )

                self.scheduler.step()
                if self.monitor:
                    # Log per-epoch metrics with global epoch counter for continuous x-axis
                    global_epoch = self.algorithm.global_epoch_counter
                    for key, value in metrics.items():
                        await self.monitor.log_gauge(
                            f"training/epoch/{key}",
                            value,
                            tags={"epoch": str(global_epoch)},  # Global counter for smooth curves
                        )
                    await self.monitor.log_gauge(
                        "training/epoch/lr",
                        self.scheduler.get_last_lr()[0],
                        tags={"epoch": str(global_epoch)},  # Global counter for smooth curves
                    )
                    await self.monitor.log_counter("training/epochs_completed")

                logger.info(
                    "Epoch %s metrics: loss=%.4f pg=%.4f kl=%.4f entropy=%.4f reward_mean=%.4f",
                    epoch + 1,
                    metrics.get("loss_total", 0.0),
                    metrics.get("loss_pg", 0.0),
                    metrics.get("loss_kl", 0.0),
                    metrics.get("loss_entropy", 0.0),
                    metrics.get("reward_mean", 0.0),
                )
                epochs_completed = epoch + 1

            # Log total training time
            training_duration = time.monotonic() - training_start
            logger.info(
                "Training completed in %.1fs for %s epochs", training_duration, epochs_completed
            )
            if self.monitor:
                window_num = window // WINDOW_LENGTH
                await self.monitor.log_gauge(
                    "profiling/training_duration",
                    training_duration,
                    tags={"window_number": str(window_num)},
                )

                # Log window-level summary metrics (final epoch's metrics for this window)
                # These are plotted against block_number for a high-level view
                window_num = window // WINDOW_LENGTH
                logger.debug(
                    "Logging window summary for window %s (window_number=%s)", window, window_num
                )
                for key, value in metrics.items():
                    await self.monitor.log_gauge(
                        f"training/block/{key}",
                        value,
                    )

            # Unwrap model for publishing
            unwrapped = self.accelerator.unwrap_model(model)
        else:
            # Training was skipped; use model as-is
            logger.info("Training skipped for window %s; publishing unchanged checkpoint", window)
            unwrapped = model

        # Publish checkpoint with deadline enforcement
        # Publish checkpoint for CURRENT window (where it will be used), not the past window trained on
        checkpoint_publish_window = current_window  # Use current_window, not target window

        if training_skipped:
            logger.info(
                "💾 Publishing unchanged checkpoint for window %s (training skipped)",
                checkpoint_publish_window,
            )
        else:
            logger.info(
                "💾 Publishing checkpoint for window %s (trained on window %s)",
                checkpoint_publish_window,
                window,
            )

        # Time the checkpoint publishing
        publish_start = time.monotonic()
        if self.monitor:
            with self.monitor.timer("profiling/checkpoint_publish"):
                success = await publish_checkpoint(
                    unwrapped,
                    tokenizer,
                    checkpoint_publish_window,
                    window,
                    self.wallet,
                    self.credentials,
                    self.checkpoint_manager,
                    seed=window,
                )
        else:
            success = await publish_checkpoint(
                unwrapped,
                tokenizer,
                checkpoint_publish_window,
                window,
                self.wallet,
                self.credentials,
                self.checkpoint_manager,
                seed=window,
            )

        publish_duration = time.monotonic() - publish_start
        if self.monitor:
            window_num = checkpoint_publish_window // WINDOW_LENGTH
            await self.monitor.log_gauge(
                "profiling/checkpoint_publish_duration",
                publish_duration,
                tags={"window_number": str(window_num)},
            )

        # Log timing context for checkpoint publishing
        logger.info(
            "Checkpoint publishing took %.1fs (includes uploads, verification, and metadata)",
            publish_duration,
        )

        # Verify checkpoint was published before deadline
        try:
            final_block = await subtensor.get_current_block()
            if final_block >= next_window:
                logger.warning(
                    "⚠️ Checkpoint published after start of next window! "
                    "Current block %s >= deadline %s",
                    final_block,
                    next_window,
                )
                if self.monitor:
                    await self.monitor.log_counter("training/checkpoint_published_late")
            else:
                logger.info("✅ Checkpoint published before deadline with margin")
                if self.monitor:
                    await self.monitor.log_counter("training/checkpoint_published_on_time")
        except Exception as e:
            logger.warning("Failed to verify checkpoint deadline: %s", e)

        if not success:
            logger.error(
                "Failed to publish checkpoint for window %s (trained on window %s)",
                checkpoint_publish_window,
                window,
            )

        return success

    async def _load_reference_model(self) -> Any:
        # Unused after refactor; kept for API compatibility.
        return self.ref_model

    async def _get_trusted_miners(self, subtensor: Any) -> set[str]:
        """Get trusted miner hotkeys from chain aggregation.

        Subtensor is wrapped with ResilientSubtensor, providing automatic
        timeout, retry, and circuit breaker protection.

        Returns empty set if no trusted miners can be determined.
        """
        try:
            # Fetch metagraph (protected by ResilientSubtensor)
            metagraph = await subtensor.metagraph(NETUID)

            # Compute trusted miners (quick local computation)
            trusted_hotkeys = await get_trusted_miner_hotkeys(
                metagraph,
                self.config.min_aggregate_weight,
                self.config.min_trusted_miners,
                timeout=5.0,  # Quick timeout for local computation
                subtensor=subtensor,  # For raw weights access
            )

            return trusted_hotkeys

        except Exception as exc:
            logger.error(
                "Failed to get trusted miners: %s; skipping",
                exc,
                exc_info=True,
            )
            return set()

    def _seed_all(self, seed: int) -> None:
        import random

        import numpy as np

        random.seed(seed)
        np.random.seed(seed)
        torch.manual_seed(seed)
        if torch.cuda.is_available():
            torch.cuda.manual_seed_all(seed)<|MERGE_RESOLUTION|>--- conflicted
+++ resolved
@@ -105,11 +105,8 @@
                 self.credentials,
                 self.chain_manager,
                 uid_by_hotkey,
-<<<<<<< HEAD
                 self.config,
-=======
                 self.monitor,
->>>>>>> 82e1b2eb
             )
 
             if not groups:
