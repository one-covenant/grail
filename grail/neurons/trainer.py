"""Trainer neuron orchestrating window selection and delegating training."""

from __future__ import annotations

import asyncio
import logging
import os
import shutil
import socket
import subprocess
import tempfile
from dataclasses import dataclass
from types import SimpleNamespace
from typing import Any

import bittensor as bt
import numpy as np
import torch

from grail.environments.gsm8k_env import GSM8KEnv
from grail.environments.providers import GSM8KTaskSource
from grail.infrastructure.chain import GrailChainManager
from grail.shared.constants import NETUID, READY_MARKER_UPLOAD_BLOCKS, WINDOW_LENGTH
from grail.shared.window_utils import (
    WindowWaitTracker,
    calculate_next_window,
    log_window_wait_initial,
    log_window_wait_periodic,
)
from grail.trainer.checkpointing import finalize_checkpoint_ready
from grail.trainer.config import EvalConfig
from grail.trainer.eval_planner import EvaluationPlanner
from grail.trainer.evaluator import EvaluatorService
from grail.trainer.service import TrainerService

from .base import BaseNeuron

logger = logging.getLogger(__name__)


@dataclass
class TrainerContext:
    """Resources required to run the trainer neuron."""

    wallet: bt.wallet
    credentials: Any
    checkpoint_manager: Any | None
    monitor: Any | None
    train_model: Any
    ref_model: Any
    tokenizer: Any
    chain_manager: Any | None = None
    # Model source paths for reloading after evaluation
    train_model_path: str | None = None
    ref_model_path: str | None = None


class TrainerNeuron(BaseNeuron):
    """Runs training cycles by delegating to the TrainerService."""

    def __init__(self, context: TrainerContext) -> None:
        super().__init__()
        self._context = context
        self._optimizer: torch.optim.Optimizer | None = None
        self._scheduler: torch.optim.lr_scheduler.LRScheduler | None = None
        self._window_wait_tracker = WindowWaitTracker(log_interval_secs=120)
        self._wait_start_time: float | None = None
        self._last_wait_log: float = 0.0
        # Evaluation state
        self._eval_cfg = EvalConfig()
        self._eval_in_progress: bool = False
        self._eval_last_run_window_number: int | None = None
        self._windows_since_last_eval: int = 0  # Counter for windows processed since last eval

    async def run(self) -> None:
        # Start the built-in watchdog (15 minute timeout)
        self.start_watchdog(timeout_seconds=60 * 15, grace_seconds=10)

        # Initialize chain manager once for the lifetime of the trainer
        await self._initialize_chain_manager()

        # Initialize optimizer and scheduler once for the lifetime of the trainer
        self._initialize_training_parameters()

        last_processed_window = -1

        while not self.stop_event.is_set():
            try:
                # Update heartbeat from BaseNeuron
                self.heartbeat()

                # Use shared subtensor from base class
                subtensor = await self.get_subtensor()

                current_block = await subtensor.get_current_block()
                current_window = self.calculate_window(current_block)
                target_window = current_window - WINDOW_LENGTH

                if target_window <= last_processed_window or target_window < 0:
                    await self._handle_wait_for_window(
                        target_window, current_block, last_processed_window
                    )
                    await asyncio.sleep(10)
                    continue

                # Window is available - reset wait tracker for next time
                self._window_wait_tracker.reset()

                # Periodic evaluation at startup and every configured interval
                logger.debug(
                    "Evaluation check: windows_since_last_eval=%d, interval=%d",
                    self._windows_since_last_eval,
                    self._eval_cfg.window_interval,
                )
                if await self._maybe_run_evaluation(current_window):
                    # Skip training when evaluation runs (may span multiple windows)
                    last_processed_window = target_window
                    continue

                logger.info("🎓 Training window %s", target_window)
                # Train on target window (past window), not current window
                success = await self._train_window(target_window)

                if success:
                    logger.info("✅ Trained window %s", target_window)
                    if self._context.monitor:
                        await self._context.monitor.log_counter("training/success")
                else:
                    logger.warning("⚠️ Training issue (w=%s)", target_window)
                    logger.warning("Retrying next window")
                    if self._context.monitor:
                        await self._context.monitor.log_counter("training/failed")

                # Finalize the checkpoint if we are still in the current window
                # If not, we never finalize the checkpoint and the checkpoint is
                # going to be cleaned up later on.
                current_block = await subtensor.get_current_block()
                current_block = current_block + READY_MARKER_UPLOAD_BLOCKS
                try:
                    finalized = await finalize_checkpoint_ready(
                        current_block, current_window, self._context.credentials
                    )
                    if finalized:
                        logger.info("✅ Finalized READY markers for checkpoint(s): %s", finalized)
                except Exception as exc:  # noqa: BLE001
                    logger.warning("Failed to finalize checkpoint READY markers: %s", exc)

                # Mark window as processed regardless of outcome
                last_processed_window = target_window
                self._wait_start_time = None
                self._last_wait_log = 0.0

                # Increment window counter for evaluation scheduling
                self._windows_since_last_eval += 1

            except asyncio.CancelledError:  # pragma: no cover - coop shutdown
                break
            except Exception:
                logger.exception("Trainer loop error", exc_info=True)
                # Force reconnect on next iteration
                self.reset_subtensor()
                await asyncio.sleep(30)

    async def _maybe_run_evaluation(self, current_window: int) -> bool:
        """Run evaluation if due; return True if evaluation executed."""
        if not self._eval_cfg.enabled:
            return False

        window_number = current_window // WINDOW_LENGTH

        # Use counter-based approach: evaluate on startup and every window_interval windows
        # This ensures consistent intervals regardless of startup window_number
        is_first_eval = self._eval_last_run_window_number is None

        should_start = (
            self._eval_in_progress
            or is_first_eval  # Always evaluate on startup
            or (
                self._windows_since_last_eval >= self._eval_cfg.window_interval
                and self._eval_last_run_window_number != window_number
            )
        )

        if not should_start:
            return False

        # Mark progress
        self._eval_in_progress = True

        # Build dataset-backed evaluation (GSM8K by default)
        source = GSM8KTaskSource(split=self._eval_cfg.split)

        def env_factory() -> GSM8KEnv:
            return GSM8KEnv(task_source=source)

        # Choose between full dataset or fixed subset evaluation
        if self._eval_cfg.subset_size is not None:
            # Fixed random subset: deterministic sampling for consistent cross-cycle comparison
            def generate_fixed_subset(cycle_index: int, subset_size: int) -> list[str]:
                """Generate same subset every cycle using seed_base for reproducibility.

                Args:
                    cycle_index: Current evaluation cycle (ignored for consistency)
                    subset_size: Number of tasks to sample

                Returns:
                    Deterministic subset of task IDs
                """
                all_ids = source.iter_ids()
                total = len(all_ids)
                n_samples = min(subset_size, total)

                # Use seed_base for reproducibility; ignore cycle_index for consistency
                rng = np.random.RandomState(seed=self._eval_cfg.seed_base)
                indices = rng.choice(total, size=n_samples, replace=False)

                return [all_ids[i] for i in sorted(indices)]

            planner = EvaluationPlanner(
                replicates=self._eval_cfg.replicates,
                seed_base=self._eval_cfg.seed_base,
                generate_ids=generate_fixed_subset,
            )
            plan = planner.for_cycle(
                cycle_index=window_number,
                subset_size=self._eval_cfg.subset_size,
            )
            logger.info(
                "Using fixed random subset: %d tasks (%.1f%% of %d total)",
                len(plan.ids),
                100 * len(plan.ids) / source.size(),
                source.size(),
            )
        else:
            # Full dataset evaluation
            planner = EvaluationPlanner(
                replicates=self._eval_cfg.replicates,
                seed_base=self._eval_cfg.seed_base,
                enumerate_ids=source.iter_ids,
            )
            plan = planner.for_cycle(cycle_index=window_number)

        # Prepare backend resources (checkpoint, server, etc.)
        tmp_dir: str | None = None
        server_proc: subprocess.Popen[bytes] | None = None
        evaluator: EvaluatorService | None = None
        original_backend = self._eval_cfg.backend

        # Track total evaluation time (including setup/cleanup)
        import time as _time

        eval_start = _time.time()

        try:
            # Optionally start sgLang server with saved checkpoint
            if self._eval_cfg.backend == "sglang" and self._eval_cfg.sglang_start_server:
                tmp_dir, server_proc = await self._prepare_sglang_server()

            # Create evaluator with appropriate backend
            evaluator = EvaluatorService(
                model=self._context.train_model,
                tokenizer=self._context.tokenizer,
                env_factory=env_factory,
                config=self._eval_cfg,
                monitor=self._context.monitor,
                device="cuda",
            )

            is_startup_eval = self._eval_last_run_window_number is None
            eval_reason = (
                "startup" if is_startup_eval else f"after {self._windows_since_last_eval} windows"
            )
            logger.info(
                "🧪 Starting evaluation: window_number=%s ids=%s replicates=%s split=%s backend=%s (%s)",
                window_number,
                len(plan.ids),
                plan.replicates,
                self._eval_cfg.split,
                self._eval_cfg.backend,
                eval_reason,
            )

            logger.info("📊 Calling evaluator.run_cycle...")
            metrics = await evaluator.run_cycle(plan, start_offset=0, heartbeat=self.heartbeat)
            logger.info("📊 run_cycle completed, got metrics: %s", metrics)

            if self._context.monitor:
                logger.info("📊 Logging to monitor...")
                await self._context.monitor.log_counter("eval/cycle_completed")
                logger.info("📊 Logged counter, now logging gauges...")
                for key, val in metrics.items():
                    await self._context.monitor.log_gauge(f"eval/{key}", float(val))
                logger.info("📊 Monitor logging complete")

            logger.info("🧪 Evaluation metrics: %s", metrics)

            self._eval_last_run_window_number = window_number
<<<<<<< HEAD

            # Log total evaluation time (including setup/cleanup)
            eval_total = _time.time() - eval_start
            logger.info(
                "🧪 Total evaluation orchestration time: %.2fs (setup + run + cleanup)",
                eval_total,
            )
            if self._context.monitor:
                await self._context.monitor.log_gauge("profiling/eval_total_time", eval_total)

=======
            self._windows_since_last_eval = 0  # Reset counter after successful evaluation
>>>>>>> 7d585f7b
            return True
        except Exception:
            logger.exception("Evaluation failed", exc_info=True)

            # Log time even on failure
            eval_total = _time.time() - eval_start
            logger.info("🧪 Evaluation failed after %.2fs", eval_total)
            if self._context.monitor:
                gauge_name = "profiling/eval_total_time_failed"
                await self._context.monitor.log_gauge(gauge_name, eval_total)

            return False
        finally:
            # Cleanup order is critical for GPU memory management:
            # 1. Shutdown evaluation backend engines (SGLang/vLLM) to free GPU
            logger.info("🧹 Starting evaluator cleanup...")
            if evaluator is not None:
                logger.info("🧹 Calling evaluator.shutdown()...")
                evaluator.shutdown()
                logger.info("🧹 evaluator.shutdown() completed")

            # 2. Terminate server process if running (and wait for GPU memory release)
            self._terminate_process(server_proc)

            # 3. Reload training models now that GPU memory is free
            if tmp_dir is not None:
                self._reload_training_artifacts_if_needed(tmp_dir)
                self._cleanup_temp_dir(tmp_dir)

            # 4. Restore backend config
            self._eval_cfg.backend = original_backend
            self._eval_in_progress = False

    # -------------- Eval orchestration helpers --------------
    async def _prepare_sglang_server(self) -> tuple[str | None, subprocess.Popen[bytes] | None]:
        """Save checkpoint, free VRAM, and launch sgLang server.

        Returns (tmp_checkpoint_dir, server_process) tuple.
        Falls back to HF backend if any step fails.
        """
        tmp_dir = self._save_eval_checkpoint()
        if tmp_dir is None:
            logger.warning("Checkpoint save failed; falling back to HF backend for eval.")
            self._eval_cfg.backend = "hf"
            return None, None

        self._free_vram()

        # Choose model path for server: use saved checkpoint
        server_proc, bound_port = await self._launch_and_wait_sglang_server(
            model_path=tmp_dir,
            host=self._eval_cfg.sglang_host,
            port=self._eval_cfg.sglang_port,
            timeout_s=self._eval_cfg.sglang_server_timeout_s,
            trust_remote_code=self._eval_cfg.sglang_trust_remote_code,
        )

        # Check if server launched successfully
        if server_proc is not None and bound_port is not None:
            self._eval_cfg.sglang_port = bound_port
            return tmp_dir, server_proc

        # Server failed; fall back to HF
        logger.warning("sgLang server not ready; using HF backend for this evaluation.")
        self._eval_cfg.backend = "hf"
        return tmp_dir, None

    def _save_eval_checkpoint(self) -> str | None:
        """Save current training model/tokenizer to a temporary directory for eval.

        Returns path to the saved checkpoint, or None on failure.
        """
        tmp_dir = None
        try:
            tmp_dir = tempfile.mkdtemp(prefix="grail_eval_ckpt_")
            self._context.train_model.save_pretrained(tmp_dir, safe_serialization=True)
            self._context.tokenizer.save_pretrained(tmp_dir)
            logger.info("Saved eval checkpoint to %s", tmp_dir)
            return tmp_dir
        except Exception as exc:
            logger.warning("Failed to save eval checkpoint: %s", exc)
            if tmp_dir is not None:
                shutil.rmtree(tmp_dir, ignore_errors=True)
            return None

    def _free_vram(self) -> None:
        """Release GPU memory by dropping references and emptying CUDA cache."""
        try:
            self._context.train_model = None  # type: ignore[assignment]
            self._context.ref_model = None  # type: ignore[assignment]
            import gc

            gc.collect()
            if torch.cuda.is_available():
                torch.cuda.empty_cache()
        except Exception as exc:
            logger.debug("VRAM free encountered issue: %s", exc)

    async def _launch_and_wait_sglang_server(
        self,
        *,
        model_path: str | None,
        host: str,
        port: int,
        timeout_s: float,
        trust_remote_code: bool,
    ) -> tuple[subprocess.Popen[bytes] | None, int | None]:
        """Launch sgLang server subprocess and wait until HTTP endpoint is ready.

        Configures server with SGLang best practices:
        - Memory-optimized settings for large models
        - Request rate limiting to prevent overload
        - Extended startup timeouts
        - Post-launch warmup to verify stability
        """
        bound_port = int(port)
        if bound_port <= 0:
            with socket.socket(socket.AF_INET, socket.SOCK_STREAM) as s:
                s.bind((host, 0))
                bound_port = s.getsockname()[1]

        # SGLang server launch with optimized parameters
        cmd = [
            "python",
            "-m",
            "sglang.launch_server",
            "--model-path",
            model_path or "",
            "--host",
            host,
            "--port",
            str(bound_port),
            "--dtype",
            "bfloat16",
            "--tp-size",
            "1",
            # SGLang performance tuning per docs
            "--mem-fraction-static",
            "0.85",  # Reserve 85% VRAM for KV cache
            "--max-running-requests",
            "8",  # Limit concurrent batch processing
            "--schedule-policy",
            "fcfs",  # Fair scheduling
        ]
        if trust_remote_code:
            cmd.append("--trust-remote-code")

        proc: subprocess.Popen[bytes] | None = None
        try:
            # Launch with combined stdout/stderr to monitor for errors
            proc = subprocess.Popen(
                cmd,
                stdout=subprocess.PIPE,
                stderr=subprocess.STDOUT,
                text=False,  # Keep as bytes
            )
            logger.info(
                "Launched sgLang server (pid=%s) on %s:%s with optimized config",
                proc.pid if proc else None,
                host,
                bound_port,
            )
        except Exception as exc:
            logger.warning("Failed to launch sgLang server: %s", exc)
            return None, None

        # Poll readiness with extended timeout for model loading
        import time as _time

        import requests

        ready_url = f"http://{host}:{bound_port}/v1/models"
        t_deadline = _time.time() + float(timeout_s)
        last_err: str | None = None
        poll_count: int = 0

        while _time.time() < t_deadline:
            # Check if process is still alive
            if proc.poll() is not None:
                # Process exited unexpectedly
                logger.error(
                    "sgLang server process exited unexpectedly (return code: %s)",
                    proc.returncode,
                )
                return None, None

            try:
                r = requests.get(ready_url, timeout=3.0)
                if r.status_code == 200:
                    logger.info("sgLang server ready at %s:%s", host, bound_port)

                    # Optional: send warmup request to force KV cache initialization
                    try:
                        warmup_start = _time.time()
                        warmup_payload = {
                            "model": model_path or "model",
                            "prompt": "OK",
                            "max_tokens": 1,
                        }
                        requests.post(
                            f"{ready_url.replace('/v1/models', '')}/v1/completions",
                            json=warmup_payload,
                            timeout=30.0,
                        )
                        warmup_time = _time.time() - warmup_start
                        logger.info("Server warmup completed in %.2fs", warmup_time)
                    except Exception as warmup_err:
                        logger.warning("Warmup request failed (non-fatal): %s", warmup_err)

                    return proc, bound_port

                last_err = f"HTTP {r.status_code}"
            except Exception as exc:
                last_err = str(exc)

            poll_count += 1
            if poll_count % 6 == 0:  # Log every 3 seconds (0.5s * 6)
                elapsed = _time.time() - (t_deadline - timeout_s)
                logger.debug(
                    "Waiting for sgLang server (%.1fs elapsed): %s",
                    elapsed,
                    last_err,
                )

            await asyncio.sleep(0.5)

        logger.warning(
            "sgLang server readiness check failed after %.1fs: %s",
            timeout_s,
            last_err,
        )
        # If not ready, terminate and signal failure
        self._terminate_process(proc)
        return None, None

    def _terminate_process(self, proc: subprocess.Popen[bytes] | None) -> None:
        """Terminate a subprocess gracefully, wait for GPU memory release."""
        if proc is None:
            return

        import time

        try:
            # Step 1: Graceful shutdown
            proc.terminate()
            try:
                proc.wait(timeout=10)
                logger.info("SGLang server terminated (pid=%s)", proc.pid)
            except Exception:
                logger.warning("SGLang server didn't exit gracefully, force killing")
                proc.kill()
                proc.wait(timeout=5)
        except Exception as e:
            logger.warning("Error terminating SGLang process: %s", e)

        # Step 2: Wait for GPU memory to actually be freed
        if torch.cuda.is_available():
            torch.cuda.empty_cache()

            # Poll for GPU memory release (up to 30 seconds)
            max_wait = 30.0
            start = time.time()
            while time.time() - start < max_wait:
                try:
                    # Check if we have enough free memory for training model reload
                    free_mem = torch.cuda.mem_get_info()[0] / (1024**3)  # GB
                    if free_mem > 25.0:  # Need at least 25 GB free for training model
                        logger.info("GPU memory freed: %.2f GB available", free_mem)
                        return
                    time.sleep(1.0)
                except Exception:
                    break

            # Log final state even if timeout
            try:
                free_mem = torch.cuda.mem_get_info()[0] / (1024**3)
                logger.warning(
                    "GPU memory may still be held after %.1fs: %.2f GB free",
                    max_wait,
                    free_mem,
                )
            except Exception:
                pass

    def _reload_training_artifacts_if_needed(self, tmp_dir: str | None) -> None:
        """Reload training and reference models after evaluation if they were freed."""
        # Check if models need reloading
        needs_reload = self._context.train_model is None or self._context.ref_model is None
        if not needs_reload:
            return

        # Log GPU memory state before reload
        if torch.cuda.is_available():
            try:
                free_mem, total_mem = torch.cuda.mem_get_info()
                logger.info(
                    "Reloading training artifacts: GPU memory %.2f GB free / %.2f GB total",
                    free_mem / (1024**3),
                    total_mem / (1024**3),
                )
            except Exception:
                pass

        try:
            from grail.model.provider import get_model, get_tokenizer

            # Reload training model from saved checkpoint or original path
            if self._context.train_model is None:
                model_source = (
                    tmp_dir
                    if (tmp_dir and os.path.isdir(tmp_dir))
                    else self._context.train_model_path
                )
                if model_source:
                    self._context.train_model = get_model(model_source, eval_mode=False)
                    logger.info("Reloaded training model from %s", model_source)

            # Reload reference model from original path
            if self._context.ref_model is None and self._context.ref_model_path:
                self._context.ref_model = get_model(self._context.ref_model_path, eval_mode=True)
                logger.info("Reloaded reference model from %s", self._context.ref_model_path)

            # Reload tokenizer if needed
            if tmp_dir and os.path.isdir(tmp_dir):
                self._context.tokenizer = get_tokenizer(tmp_dir)
            elif self._context.train_model_path:
                self._context.tokenizer = get_tokenizer(self._context.train_model_path)

        except Exception as exc:
            logger.warning("Failed to reload training artifacts after eval: %s", exc)

    def _cleanup_temp_dir(self, tmp_dir: str | None) -> None:
        """Remove a temporary directory if provided."""
        if tmp_dir is None:
            return
        try:
            shutil.rmtree(tmp_dir, ignore_errors=True)
        except Exception:
            pass

    async def _handle_wait_for_window(
        self, target_window: int, current_block: int, last_processed_window: int
    ) -> None:
        """Display progress while waiting for the next training window."""
        if self._window_wait_tracker.should_log_initial():
            log_window_wait_initial(
                current_block=current_block,
                last_processed_window=last_processed_window,
                window_length=WINDOW_LENGTH,
            )
        elif self._window_wait_tracker.should_log_periodic():
            next_window = calculate_next_window(last_processed_window, WINDOW_LENGTH)
            log_window_wait_periodic(
                next_window=next_window,
                elapsed_seconds=self._window_wait_tracker.get_elapsed_seconds(),
            )

    async def _initialize_chain_manager(self) -> None:
        """Initialize chain manager for miner data fetching."""
        try:
            subtensor = await self.get_subtensor()
            metagraph = await subtensor.metagraph(NETUID)

            config = SimpleNamespace(netuid=NETUID)
            chain_manager = GrailChainManager(
                config,
                self._context.wallet,
                metagraph,
                subtensor,
                self._context.credentials,
            )

            await chain_manager.initialize()
            self._context.chain_manager = chain_manager
            logger.info("Initialized chain manager for trainer lifetime")

            # Register cleanup callback
            self.register_shutdown_callback(self._cleanup_chain_manager)

        except Exception as exc:
            logger.warning(
                "Failed to initialize chain manager: %s; will continue with default credentials",
                exc,
            )
            self._context.chain_manager = None

    def _cleanup_chain_manager(self) -> None:
        """Clean up chain manager on shutdown."""
        if self._context.chain_manager:
            try:
                self._context.chain_manager.stop()
                logger.info("Stopped chain manager")
            except Exception as exc:
                logger.warning("Error stopping chain manager: %s", exc)

    def _initialize_training_parameters(self) -> None:
        """Initialize optimizer and scheduler once for the trainer lifetime.

        These persist across windows to maintain training state and convergence.
        """
        from torch.optim.lr_scheduler import CosineAnnealingLR, LambdaLR, SequentialLR

        from grail.shared.constants import TRAINER_LR

        try:
            # Create optimizer for training model parameters with weight decay
            self._optimizer = torch.optim.AdamW(
                self._context.train_model.parameters(),
                lr=TRAINER_LR,
                betas=(0.9, 0.999),
                weight_decay=0.1,
            )

            # Calculate adaptive warmup as 5% of total training windows
            total_training_windows = 1000  # Typical training horizon
            warmup_steps = max(1, int(0.05 * total_training_windows))

            # Create warmup scheduler (linear increase from 0 to 1)
            def lr_lambda_warmup(current_step: int) -> float:
                if current_step < warmup_steps:
                    return float(current_step) / float(max(1, warmup_steps))
                return 1.0

            warmup_scheduler = LambdaLR(self._optimizer, lr_lambda_warmup)

            # Create cosine annealing scheduler
            cosine_scheduler = CosineAnnealingLR(
                self._optimizer,
                T_max=total_training_windows - warmup_steps,
                eta_min=1e-7,
            )

            # Combine schedulers: warmup first, then cosine annealing
            self._scheduler = SequentialLR(
                self._optimizer,
                schedulers=[warmup_scheduler, cosine_scheduler],
                milestones=[warmup_steps],
            )

            logger.info(
                "Initialized training parameters: lr=%.2e, betas=(0.9, 0.999), weight_decay=0.1, warmup_steps=%d, total_windows=%d",
                TRAINER_LR,
                warmup_steps,
                total_training_windows,
            )
        except Exception as exc:
            logger.error("Failed to initialize training parameters: %s", exc, exc_info=True)
            raise

    async def _train_window(self, window: int) -> bool:
        ctx = self._context
        # Update heartbeat before long operation
        self.heartbeat()

        # Get subtensor for metagraph queries
        subtensor = await self.get_subtensor()

        service = TrainerService(
            wallet=ctx.wallet,
            credentials=ctx.credentials,
            checkpoint_manager=ctx.checkpoint_manager,
            monitor=ctx.monitor,
            train_model=ctx.train_model,
            ref_model=ctx.ref_model,
            tokenizer=ctx.tokenizer,
            optimizer=self._optimizer,
            scheduler=self._scheduler,
            chain_manager=ctx.chain_manager,
        )
        return await service.train_window(window, subtensor)<|MERGE_RESOLUTION|>--- conflicted
+++ resolved
@@ -295,7 +295,6 @@
             logger.info("🧪 Evaluation metrics: %s", metrics)
 
             self._eval_last_run_window_number = window_number
-<<<<<<< HEAD
 
             # Log total evaluation time (including setup/cleanup)
             eval_total = _time.time() - eval_start
@@ -306,9 +305,7 @@
             if self._context.monitor:
                 await self._context.monitor.log_gauge("profiling/eval_total_time", eval_total)
 
-=======
             self._windows_since_last_eval = 0  # Reset counter after successful evaluation
->>>>>>> 7d585f7b
             return True
         except Exception:
             logger.exception("Evaluation failed", exc_info=True)
