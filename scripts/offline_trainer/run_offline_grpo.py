--- conflicted
+++ resolved
@@ -135,15 +135,9 @@
     # Create accelerator with specific device
     accelerator = Accelerator(mixed_precision="no")
 
-<<<<<<< HEAD
     # Load models to accelerator's device (not config device, to avoid mismatch)
     # Enable Flash Attention for training model if configured
-    train_model = get_model(train_id, device=actual_device, eval_mode=False, use_flash_attention=TRAINER_USE_FLASH_ATTENTION)
-    ref_model = get_model(ref_id, device=actual_device, eval_mode=True)
-=======
-    # Load training model to specified GPU
-    train_model = get_model(train_id, device=training_device, eval_mode=False)
->>>>>>> ec85ce01
+    train_model = get_model(train_id, device=training_device, eval_mode=False, use_flash_attention=TRAINER_USE_FLASH_ATTENTION)
 
     # Only load reference model if KL divergence is enabled (kl_coef > 0)
     kl_enabled = float(cfg.train.kl_coef) > 0.0
