--- conflicted
+++ resolved
@@ -40,13 +40,9 @@
     "requests>=2.28.0",
     "huggingface-hub>=0.20.0",
     "datasets>=2.14.0",
-<<<<<<< HEAD
     "typer==0.16.1",
     "rich==14.1.0",
-    "wandb>=0.21.3",
-    "bittensor-cli>=9.10.2",
-=======
->>>>>>> 0076aa95
+    "wandb>=0.21.3"
 ]
 
 [project.optional-dependencies]
@@ -57,10 +53,7 @@
     "flake8>=5.0.0",
     "mypy>=1.0.0",
     "pre-commit>=2.20.0",
-<<<<<<< HEAD
-=======
-    "bittensor-cli",
->>>>>>> 0076aa95
+    "bittensor-cli>=9.10.2",
     "zstandard>=0.21.0",  # Optional: better compression than gzip
 ]
 experiments = [
@@ -76,15 +69,9 @@
 grail = "grail.cli:main"
 
 [project.urls]
-<<<<<<< HEAD
 Repository = "https://tplr.ai/grail"
 Documentation = "https://github.com/tplr-ai/grail/blob/main/SPEC.md"
 Issues = "https://github.com/tplr-ai/grail/issues"
-=======
-Repository = "https://tplr/your-org/grail"
-Documentation = "https://github.com/your-org/grail/blob/main/SPEC.md"
-Issues = "https://github.com/your-org/grail/issues"
->>>>>>> 0076aa95
 
 [tool.hatch.build.targets.wheel]
 packages = ["grail"]
