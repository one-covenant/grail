--- conflicted
+++ resolved
@@ -48,13 +48,9 @@
       - GRAIL_METRIC_BUFFER_SIZE=${GRAIL_METRIC_BUFFER_SIZE}
       - GRAIL_METRIC_FLUSH_INTERVAL=${GRAIL_METRIC_FLUSH_INTERVAL}
 
-<<<<<<< HEAD
       # Emission Burn Mechanism (required)
       - GRAIL_BURN_UID=${GRAIL_BURN_UID:-0}
       - GRAIL_BURN_PERCENTAGE=${GRAIL_BURN_PERCENTAGE:-10.0}
-
-=======
->>>>>>> 3d20da92
       
     volumes:
       # Persistent storage for wallet and cache
